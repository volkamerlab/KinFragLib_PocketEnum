--- conflicted
+++ resolved
@@ -88,15 +88,9 @@
         ),
         "NumberPosesPerFragment": config.poses_per_fragment,
         "NumberFragmentsPerIterations": config.fragments_per_iteration,
-<<<<<<< HEAD
         "UseClusterBasedPoseFiltering": config.cluster_based_pose_selection,
         "DistanceThresholdClustering": (
             config.cluster_threshold if config.cluster_based_pose_selection else None
-=======
-        "UseClusterBasedPoseFiltering": config.cluster_based,
-        "DistanceThresholdClustering": (
-            config.cluster_threshold if config.cluster_based else None
->>>>>>> 7a142649
         ),
         "Filters": [filter.name for filter in config.filters],
         "GeneratedPoses": {},
@@ -283,7 +277,6 @@
         # save state before filtering
         docking_results_pre_filtering = docking_results.copy()
 
-<<<<<<< HEAD
         # fragment filtering
         if config.cluster_based_fragment_selection:
             # choose n fragments in cluster-based manner (for diversity)
@@ -295,12 +288,6 @@
             docking_results = docking_results[
                 : min(len(docking_results), config.fragments_per_iteration)
             ]
-=======
-        # choose n best fragments
-        docking_results = cluster_based_compound_filtering(
-            docking_results, config.fragments_per_iteration, config, subpocket
-        )
->>>>>>> 7a142649
 
         # choose k best conformers (per fragment)
         for ligand in docking_results:
